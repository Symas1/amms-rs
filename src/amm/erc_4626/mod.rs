pub mod batch_request;

use std::{cmp::Ordering, sync::Arc};

use async_trait::async_trait;
use ethers::{
    abi::ParamType,
    providers::Middleware,
    types::{Log, H160, H256, U256},
};
use serde::{Deserialize, Serialize};

use crate::{
    amm::AutomatedMarketMaker,
    errors::{ArithmeticError, DAMMError, EventLogError},
};

use ethers::prelude::abigen;

use super::uniswap_v2::{div_uu, q64_to_f64, U128_0X10000000000000000};

abigen!(
    IERC4626Vault,
    r#"[
        function totalAssets() external view returns (uint256)
        function totalSupply() external view returns (uint256)
        function decimals() external view returns (uint8)
    ]"#;
);

pub const DEPOSIT_EVENT_SIGNATURE: H256 = H256([
    220, 188, 28, 5, 36, 15, 49, 255, 58, 208, 103, 239, 30, 227, 92, 228, 153, 119, 98, 117, 46,
    58, 9, 82, 132, 117, 69, 68, 244, 199, 9, 215,
]);

pub const WITHDRAW_EVENT_SIGNATURE: H256 = H256([
    251, 222, 121, 125, 32, 28, 104, 27, 145, 5, 101, 41, 17, 158, 11, 2, 64, 124, 123, 185, 106,
    74, 44, 117, 192, 31, 201, 102, 114, 50, 200, 219,
]);

#[derive(Debug, Clone, Default, Serialize, Deserialize)]
pub struct ERC4626Vault {
    pub vault_token: H160, // token received from depositing, i.e. shares token
    pub vault_token_decimals: u8,
    pub asset_token: H160, // token received from withdrawing, i.e. underlying token
    pub asset_token_decimals: u8,
    pub vault_reserve: U256, // total supply of vault tokens
    pub asset_reserve: U256, // total balance of asset tokens held by vault
    pub deposit_fee: u32,    // deposit fee in basis points
    pub withdraw_fee: u32,   // withdrawal fee in basis points
}

#[async_trait]
impl AutomatedMarketMaker for ERC4626Vault {
    fn address(&self) -> H160 {
        self.vault_token
    }

    fn tokens(&self) -> Vec<H160> {
        vec![self.vault_token, self.asset_token]
    }

    fn calculate_price(&self, base_token: H160) -> Result<f64, ArithmeticError> {
        Ok(q64_to_f64(self.calculate_price_64_x_64(base_token)?))
    }

    async fn sync<M: Middleware>(&mut self, middleware: Arc<M>) -> Result<(), DAMMError<M>> {
        (self.vault_reserve, self.asset_reserve) = self.get_reserves(middleware).await?;

        Ok(())
    }

    fn sync_on_event_signatures(&self) -> Vec<H256> {
        vec![DEPOSIT_EVENT_SIGNATURE, WITHDRAW_EVENT_SIGNATURE]
    }

    async fn populate_data<M: Middleware>(
        &mut self,
        _block_number: Option<u64>,
        middleware: Arc<M>,
    ) -> Result<(), DAMMError<M>> {
        batch_request::get_4626_vault_data_batch_request(self, middleware.clone()).await?;

        Ok(())
    }
}

impl ERC4626Vault {
    #[allow(clippy::too_many_arguments)]
    pub fn new(
        vault_token: H160,
        vault_token_decimals: u8,
        asset_token: H160,
        asset_token_decimals: u8,
        vault_reserve: U256,
        asset_reserve: U256,
        deposit_fee: u32,
        withdraw_fee: u32,
    ) -> ERC4626Vault {
        ERC4626Vault {
            vault_token,
            vault_token_decimals,
            asset_token,
            asset_token_decimals,
            vault_reserve,
            asset_reserve,
            deposit_fee,
            withdraw_fee,
        }
    }

    pub async fn new_from_address<M: Middleware>(
        vault_token: H160,
        middleware: Arc<M>,
    ) -> Result<Self, DAMMError<M>> {
        let mut vault = ERC4626Vault {
            vault_token,
            vault_token_decimals: 0,
            asset_token: H160::zero(),
            asset_token_decimals: 0,
            vault_reserve: U256::zero(),
            asset_reserve: U256::zero(),
            deposit_fee: 0,
            withdraw_fee: 0,
        };

        vault.populate_data(None, middleware.clone()).await?;

        if !vault.data_is_populated() {
            return Err(DAMMError::PoolDataError);
        }

        Ok(vault)
    }

    pub fn data_is_populated(&self) -> bool {
        !(self.vault_token.is_zero()
            || self.asset_token.is_zero()
            || self.vault_reserve.is_zero()
            || self.asset_reserve.is_zero())
    }

    pub async fn get_reserves<M: Middleware>(
        &self,
        middleware: Arc<M>,
    ) -> Result<(U256, U256), DAMMError<M>> {
        //Initialize a new instance of the vault
        let vault = IERC4626Vault::new(self.vault_token, middleware);
        // Get the total assets in the vault
        let total_assets = match vault.total_assets().call().await {
            Ok(total_assets) => total_assets,
            Err(e) => return Err(DAMMError::ContractError(e)),
        };
        // Get the total supply of the vault token
        let total_supply = match vault.total_supply().call().await {
            Ok(total_supply) => total_supply,
            Err(e) => return Err(DAMMError::ContractError(e)),
        };

        Ok((total_supply, total_assets))
    }

    pub fn calculate_price_64_x_64(&self, base_token: H160) -> Result<u128, ArithmeticError> {
        let decimal_shift = self.vault_token_decimals as i8 - self.asset_token_decimals as i8;

        // Normalize reserves by decimal shift
        let (r_v, r_a) = match decimal_shift.cmp(&0) {
            Ordering::Less => (
                self.vault_reserve * U256::from(10u128.pow(decimal_shift.unsigned_abs() as u32)),
                self.asset_reserve,
            ),
            _ => (
                self.vault_reserve,
                self.asset_reserve * U256::from(10u128.pow(decimal_shift as u32)),
            ),
        };

        // Withdraw
        if base_token == self.vault_token {
            if r_v.is_zero() {
                // Return 1 in Q64
                Ok(U128_0X10000000000000000)
            } else {
                Ok(div_uu(r_a, r_v)?)
            }
        // Deposit
        } else if r_a.is_zero() {
            // Return 1 in Q64
            Ok(U128_0X10000000000000000)
        } else {
            Ok(div_uu(r_v, r_a)?)
        }
    }

    pub fn simulate_swap(&self, token_in: H160, amount_in: U256) -> U256 {
        if self.vault_token == token_in {
            self.get_amount_out(amount_in, self.vault_reserve, self.asset_reserve)
        } else {
            self.get_amount_out(amount_in, self.asset_reserve, self.vault_reserve)
        }
    }

    pub fn simulate_swap_mut(&mut self, token_in: H160, amount_in: U256) -> U256 {
        if self.vault_token == token_in {
            let amount_out = self.get_amount_out(amount_in, self.vault_reserve, self.asset_reserve);

            self.vault_reserve -= amount_in;
            self.asset_reserve -= amount_out;

            amount_out
        } else {
            let amount_out = self.get_amount_out(amount_in, self.asset_reserve, self.vault_reserve);

            self.asset_reserve += amount_in;
            self.vault_reserve += amount_out;

            amount_out
        }
    }

    pub fn get_amount_out(&self, amount_in: U256, reserve_in: U256, reserve_out: U256) -> U256 {
        if amount_in.is_zero() {
            return U256::zero();
        }

        if self.vault_reserve.is_zero() {
            return amount_in;
        }

        let fee = if reserve_in == self.vault_reserve {
            self.withdraw_fee
        } else {
            self.deposit_fee
        };

        amount_in * reserve_out / reserve_in * (10000 - fee) / 10000
    }

    pub fn sync_from_log(&mut self, log: &Log) -> Result<(), EventLogError> {
        let event_signature = log.topics[0];
        if event_signature == DEPOSIT_EVENT_SIGNATURE {
            let (assets_in, shares_in) = self.decode_deposit_log(log);
            self.asset_reserve += assets_in;
            self.vault_reserve += shares_in;
        } else if event_signature == WITHDRAW_EVENT_SIGNATURE {
            let (assets_out, shares_out) = self.decode_withdraw_log(log);
            self.asset_reserve -= assets_out;
            self.vault_reserve -= shares_out;
        } else {
            return Err(EventLogError::InvalidEventSignature);
        }

        Ok(())
    }

    pub fn decode_deposit_log(&self, log: &Log) -> (U256, U256) {
        let data = ethers::abi::decode(
            &[
                ParamType::Address,
                ParamType::Address,
                ParamType::Uint(256),
                ParamType::Uint(256),
            ],
            &log.data,
        )
        .expect("Could not get log data");

        (
            data[2]
                .to_owned()
                .into_uint()
                .expect("Could not convert assets in to uint"),
            data[3]
                .to_owned()
                .into_uint()
                .expect("Could not convert shares in to uint"),
        )
    }

    pub fn decode_withdraw_log(&self, log: &Log) -> (U256, U256) {
        let data = ethers::abi::decode(
            &[
                ParamType::Address,
                ParamType::Address,
                ParamType::Address,
                ParamType::Uint(256),
                ParamType::Uint(256),
            ],
            &log.data,
        )
        .expect("Could not get log data");

        (
            data[3]
                .to_owned()
                .into_uint()
                .expect("Could not convert assets in to uint"),
            data[4]
                .to_owned()
                .into_uint()
                .expect("Could not convert shares in to uint"),
        )
    }
}

#[cfg(test)]
mod tests {
    use std::{str::FromStr, sync::Arc};

    use ethers::{
        providers::{Http, Provider},
        types::{H160, U256},
    };

    use crate::amm::AutomatedMarketMaker;

    use super::ERC4626Vault;

    #[tokio::test]
    async fn test_get_vault_data() {
        let rpc_endpoint =
            std::env::var("ETHEREUM_RPC_ENDPOINT").expect("Could not get ETHEREUM_RPC_ENDPOINT");
        let middleware = Arc::new(Provider::<Http>::try_from(rpc_endpoint).unwrap());

        let mut vault = ERC4626Vault {
            vault_token: H160::from_str("0x163538E22F4d38c1eb21B79939f3d2ee274198Ff").unwrap(),
            ..Default::default()
        };

        vault.populate_data(None, middleware).await.unwrap();

        assert_eq!(vault.vault_token_decimals, 18);
        assert_eq!(
            vault.asset_token,
            H160::from_str("0x6B175474E89094C44Da98b954EedeAC495271d0F").unwrap()
        );
        assert_eq!(vault.asset_token_decimals, 18);
        assert_eq!(vault.deposit_fee, 0);
        assert_eq!(vault.withdraw_fee, 0);
    }

    #[tokio::test]
    async fn test_calculate_price_varying_decimals() {
        let rpc_endpoint =
            std::env::var("ETHEREUM_RPC_ENDPOINT").expect("Could not get ETHEREUM_RPC_ENDPOINT");
        let middleware = Arc::new(Provider::<Http>::try_from(rpc_endpoint).unwrap());

        let mut vault = ERC4626Vault {
            vault_token: H160::from_str("0x163538E22F4d38c1eb21B79939f3d2ee274198Ff").unwrap(),
            ..Default::default()
        };

        vault.populate_data(None, middleware).await.unwrap();

        vault.vault_reserve = U256::from_dec_str("501910315708981197269904").unwrap();
        vault.asset_token_decimals = 6;
        vault.asset_reserve = U256::from_dec_str("505434849031").unwrap();

        let price_v_64_x = vault.calculate_price(vault.vault_token).unwrap();
        let price_a_64_x = vault.calculate_price(vault.asset_token).unwrap();

        assert_eq!(price_v_64_x, 1.0070222372637234);
        assert_eq!(price_a_64_x, 0.99302673068789);
    }

    #[tokio::test]
    async fn test_calculate_price_zero_reserve() {
        let rpc_endpoint =
            std::env::var("ETHEREUM_RPC_ENDPOINT").expect("Could not get ETHEREUM_RPC_ENDPOINT");
        let middleware = Arc::new(Provider::<Http>::try_from(rpc_endpoint).unwrap());

        let mut vault = ERC4626Vault {
            vault_token: H160::from_str("0x163538E22F4d38c1eb21B79939f3d2ee274198Ff").unwrap(),
            ..Default::default()
        };

        vault.populate_data(None, middleware).await.unwrap();

        vault.vault_reserve = U256::from_dec_str("0").unwrap();
        vault.asset_reserve = U256::from_dec_str("0").unwrap();

        let price_v_64_x = vault.calculate_price(vault.vault_token).unwrap();
        let price_a_64_x = vault.calculate_price(vault.asset_token).unwrap();

        assert_eq!(price_v_64_x, 1.0);
        assert_eq!(price_a_64_x, 1.0);
    }

    #[tokio::test]
<<<<<<< HEAD
    async fn test_calculate_price_with_fees() {
        let rpc_endpoint =
            std::env::var("ETHEREUM_RPC_ENDPOINT").expect("Could not get ETHEREUM_RPC_ENDPOINT");
        let middleware = Arc::new(Provider::<Http>::try_from(rpc_endpoint).unwrap());

        let mut vault = ERC4626Vault {
            vault_token: H160::from_str("0x163538E22F4d38c1eb21B79939f3d2ee274198Ff").unwrap(),
            ..Default::default()
        };

        vault.populate_data(None, middleware).await.unwrap();

        vault.vault_reserve = U256::from_dec_str("501910315708981197269904").unwrap();
        vault.asset_reserve = U256::from_dec_str("505434849031054568651911").unwrap();
        vault.deposit_fee = 10; // 0.1%
        vault.withdraw_fee = 50; // 0.5%

        let price_v_64_x = vault.calculate_price(vault.vault_token).unwrap();
        let price_a_64_x = vault.calculate_price(vault.asset_token).unwrap();

        assert_eq!(price_v_64_x, 1.001987126077513);
        assert_eq!(price_a_64_x, 0.992033703957095);
    }

    #[tokio::test]
=======
>>>>>>> cbe5ee85
    async fn test_calculate_price() {
        let rpc_endpoint =
            std::env::var("ETHEREUM_RPC_ENDPOINT").expect("Could not get ETHEREUM_RPC_ENDPOINT");
        let middleware = Arc::new(Provider::<Http>::try_from(rpc_endpoint).unwrap());

        let mut vault = ERC4626Vault {
            vault_token: H160::from_str("0x163538E22F4d38c1eb21B79939f3d2ee274198Ff").unwrap(),
            ..Default::default()
        };

        vault.populate_data(None, middleware).await.unwrap();

        vault.vault_reserve = U256::from_dec_str("501910315708981197269904").unwrap();
        vault.asset_reserve = U256::from_dec_str("505434849031054568651911").unwrap();

        let price_v_64_x = vault.calculate_price(vault.vault_token).unwrap();
        let price_a_64_x = vault.calculate_price(vault.asset_token).unwrap();

        assert_eq!(price_v_64_x, 1.0070222372638322);
        assert_eq!(price_a_64_x, 0.9930267306877828);
    }

    #[tokio::test]
    async fn test_calculate_price_64_x_64() {
        let rpc_endpoint =
            std::env::var("ETHEREUM_RPC_ENDPOINT").expect("Could not get ETHEREUM_RPC_ENDPOINT");
        let middleware = Arc::new(Provider::<Http>::try_from(rpc_endpoint).unwrap());

        let mut vault = ERC4626Vault {
            vault_token: H160::from_str("0x163538E22F4d38c1eb21B79939f3d2ee274198Ff").unwrap(),
            ..Default::default()
        };

        vault.populate_data(None, middleware).await.unwrap();

        vault.vault_reserve = U256::from_dec_str("501910315708981197269904").unwrap();
        vault.asset_reserve = U256::from_dec_str("505434849031054568651911").unwrap();

        let price_v_64_x = vault.calculate_price_64_x_64(vault.vault_token).unwrap();
        let price_a_64_x = vault.calculate_price_64_x_64(vault.asset_token).unwrap();

        assert_eq!(price_v_64_x, 18576281487340329878);
        assert_eq!(price_a_64_x, 18318109959350028841);
    }

    #[tokio::test]
    async fn test_simulate_swap() {
        let rpc_endpoint =
            std::env::var("ETHEREUM_RPC_ENDPOINT").expect("Could not get ETHEREUM_RPC_ENDPOINT");
        let middleware = Arc::new(Provider::<Http>::try_from(rpc_endpoint).unwrap());

        let mut vault = ERC4626Vault {
            vault_token: H160::from_str("0x163538E22F4d38c1eb21B79939f3d2ee274198Ff").unwrap(),
            ..Default::default()
        };

        vault.populate_data(None, middleware).await.unwrap();

        vault.vault_reserve = U256::from_dec_str("501910315708981197269904").unwrap();
        vault.asset_reserve = U256::from_dec_str("505434849031054568651911").unwrap();

        let assets_out = vault.simulate_swap(
            vault.vault_token,
            U256::from_dec_str("3000000000000000000").unwrap(),
        );
        let shares_out = vault.simulate_swap(
            vault.asset_token,
            U256::from_dec_str("3000000000000000000").unwrap(),
        );

        assert_eq!(
            assets_out,
            U256::from_dec_str("3021066711791496478").unwrap()
        );
        assert_eq!(
            shares_out,
            U256::from_dec_str("2979080192063348487").unwrap()
        );
    }
}<|MERGE_RESOLUTION|>--- conflicted
+++ resolved
@@ -387,34 +387,6 @@
     }
 
     #[tokio::test]
-<<<<<<< HEAD
-    async fn test_calculate_price_with_fees() {
-        let rpc_endpoint =
-            std::env::var("ETHEREUM_RPC_ENDPOINT").expect("Could not get ETHEREUM_RPC_ENDPOINT");
-        let middleware = Arc::new(Provider::<Http>::try_from(rpc_endpoint).unwrap());
-
-        let mut vault = ERC4626Vault {
-            vault_token: H160::from_str("0x163538E22F4d38c1eb21B79939f3d2ee274198Ff").unwrap(),
-            ..Default::default()
-        };
-
-        vault.populate_data(None, middleware).await.unwrap();
-
-        vault.vault_reserve = U256::from_dec_str("501910315708981197269904").unwrap();
-        vault.asset_reserve = U256::from_dec_str("505434849031054568651911").unwrap();
-        vault.deposit_fee = 10; // 0.1%
-        vault.withdraw_fee = 50; // 0.5%
-
-        let price_v_64_x = vault.calculate_price(vault.vault_token).unwrap();
-        let price_a_64_x = vault.calculate_price(vault.asset_token).unwrap();
-
-        assert_eq!(price_v_64_x, 1.001987126077513);
-        assert_eq!(price_a_64_x, 0.992033703957095);
-    }
-
-    #[tokio::test]
-=======
->>>>>>> cbe5ee85
     async fn test_calculate_price() {
         let rpc_endpoint =
             std::env::var("ETHEREUM_RPC_ENDPOINT").expect("Could not get ETHEREUM_RPC_ENDPOINT");
