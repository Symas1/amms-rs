use crate::{
    amm::{
        factory::{AutomatedMarketMakerFactory, Factory},
<<<<<<< HEAD
        uniswap_v3, AutomatedMarketMaker, AMM,
=======
        uniswap_v2, uniswap_v3, AMM,
>>>>>>> 32fe8ed2
    },
    errors::DAMMError,
};

use ethers::providers::Middleware;

use spinoff::{spinners, Color, Spinner};
use std::{panic::resume_unwind, sync::Arc};
pub mod checkpoint;

pub async fn sync_amms<M: 'static + Middleware>(
    factories: Vec<Factory>,
    middleware: Arc<M>,
    checkpoint_path: Option<&str>,
) -> Result<Vec<AMM>, DAMMError<M>> {
    let spinner = Spinner::new(spinners::Dots, "Syncing AMMs...", Color::Blue);

    let current_block = middleware
        .get_block_number()
        .await
        .map_err(DAMMError::MiddlewareError)?;

    //Aggregate the populated pools from each thread
    let mut aggregated_amms: Vec<AMM> = vec![];
    let mut handles = vec![];

    //For each dex supplied, get all pair created events and get reserve values
    for factory in factories.clone() {
        let middleware = middleware.clone();

        //Spawn a new thread to get all pools and sync data for each dex
        handles.push(tokio::spawn(async move {
            //Get all of the amms from the factory
            let mut amms: Vec<AMM> = factory.get_all_amms(middleware.clone()).await?;
            populate_amms(&mut amms, middleware.clone()).await?;
            //Clean empty pools
            amms = remove_empty_amms(amms);

            Ok::<_, DAMMError<M>>(amms)
        }));
    }

    for handle in handles {
        match handle.await {
            Ok(sync_result) => aggregated_amms.extend(sync_result?),
            Err(err) => {
                {
                    if err.is_panic() {
                        // Resume the panic on the main task
                        resume_unwind(err.into_panic());
                    }
                }
            }
        }
    }

    //Save a checkpoint if a path is provided
    if checkpoint_path.is_some() {
        let checkpoint_path = checkpoint_path.unwrap();

        checkpoint::construct_checkpoint(
            factories,
            &aggregated_amms,
            current_block.as_u64(),
            checkpoint_path,
        )
    }
    spinner.success("AMMs synced");

    //Return the populated aggregated amms vec
    Ok(aggregated_amms)
}

pub fn amms_are_congruent(amms: &[AMM]) -> bool {
    let expected_amm = amms[0];

    for amm in amms {
        if std::mem::discriminant(&expected_amm) != std::mem::discriminant(amm) {
            return false;
        }
    }
    true
}

//Gets all pool data and sync reserves
pub async fn populate_amms<M: Middleware>(
    amms: &mut [AMM],
    middleware: Arc<M>,
) -> Result<(), DAMMError<M>> {
    if amms_are_congruent(amms) {
        match amms[0] {
            AMM::UniswapV2Pool(_) => {
                let step = 127; //Max batch size for call
                for amm_chunk in amms.chunks_mut(step) {
                    uniswap_v2::batch_request::get_amm_data_batch_request(
                        amm_chunk,
                        middleware.clone(),
                    )
                    .await?;
                }
            }

            AMM::UniswapV3Pool(_) => {
                let step = 76; //Max batch size for call
                for amm_chunk in amms.chunks_mut(step) {
                    uniswap_v3::batch_request::get_amm_data_batch_request(
                        amm_chunk,
                        middleware.clone(),
                    )
                    .await?;
                }
            }

            // TODO: Implement batch request
            AMM::ERC4626Vault(_) => {
                for amm in amms {
                    amm.populate_data(middleware.clone()).await?;
                }
            }
        }
    } else {
        return Err(DAMMError::IncongruentAMMs);
    }

    //For each pair in the pairs vec, get the pool data
    Ok(())
}

pub fn remove_empty_amms(amms: Vec<AMM>) -> Vec<AMM> {
    let mut cleaned_amms = vec![];

    for amm in amms {
        match amm {
            AMM::UniswapV2Pool(uniswap_v2_pool) => {
                if !uniswap_v2_pool.token_a.is_zero() && !uniswap_v2_pool.token_b.is_zero() {
                    cleaned_amms.push(amm)
                }
            }
            AMM::UniswapV3Pool(uniswap_v3_pool) => {
                if !uniswap_v3_pool.token_a.is_zero() && !uniswap_v3_pool.token_b.is_zero() {
                    cleaned_amms.push(amm)
                }
            }
            AMM::ERC4626Vault(erc4626_vault) => {
                if !erc4626_vault.vault_token.is_zero() && !erc4626_vault.asset_token.is_zero() {
                    cleaned_amms.push(amm)
                }
            }
        }
    }

    cleaned_amms
}<|MERGE_RESOLUTION|>--- conflicted
+++ resolved
@@ -1,11 +1,7 @@
 use crate::{
     amm::{
         factory::{AutomatedMarketMakerFactory, Factory},
-<<<<<<< HEAD
-        uniswap_v3, AutomatedMarketMaker, AMM,
-=======
         uniswap_v2, uniswap_v3, AMM,
->>>>>>> 32fe8ed2
     },
     errors::DAMMError,
 };
