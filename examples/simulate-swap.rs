use amms::amm::{uniswap_v2::UniswapV2Pool, AutomatedMarketMaker};
use ethers::{
    providers::{Http, Provider},
    types::{H160, U256},
};
use std::{str::FromStr, sync::Arc};

#[tokio::main]
async fn main() -> eyre::Result<()> {
    tracing_subscriber::fmt::init();

    let rpc_endpoint = std::env::var("ETHEREUM_RPC_ENDPOINT")?;
    let middleware = Arc::new(Provider::<Http>::try_from(rpc_endpoint)?);

    // Initialize the pool
    let pool_address = H160::from_str("0xB4e16d0168e52d35CaCD2c6185b44281Ec28C9Dc")?; // WETH/USDC
    let pool = UniswapV2Pool::new_from_address(pool_address, 300, middleware.clone()).await?;

    // Simulate a swap
<<<<<<< HEAD
    let token_in = H160::from_str("0xC02aaA39b223FE8D0A0e5C4F27eAD9083C756Cc2")?; // WETH
    let amount_out = pool.simulate_swap(token_in, U256::from(10000))?;
=======
    let token_in = H160::from_str("0xC02aaA39b223FE8D0A0e5C4F27eAD9083C756Cc2")?;
    let amount_out = pool.simulate_swap(token_in, U256::from_dec_str("1000000000000000000")?)?;
>>>>>>> 3193bede

    println!("Amount out: {amount_out}");

    Ok(())
}<|MERGE_RESOLUTION|>--- conflicted
+++ resolved
@@ -17,13 +17,8 @@
     let pool = UniswapV2Pool::new_from_address(pool_address, 300, middleware.clone()).await?;
 
     // Simulate a swap
-<<<<<<< HEAD
-    let token_in = H160::from_str("0xC02aaA39b223FE8D0A0e5C4F27eAD9083C756Cc2")?; // WETH
-    let amount_out = pool.simulate_swap(token_in, U256::from(10000))?;
-=======
     let token_in = H160::from_str("0xC02aaA39b223FE8D0A0e5C4F27eAD9083C756Cc2")?;
     let amount_out = pool.simulate_swap(token_in, U256::from_dec_str("1000000000000000000")?)?;
->>>>>>> 3193bede
 
     println!("Amount out: {amount_out}");
 
